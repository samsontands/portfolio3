--- conflicted
+++ resolved
@@ -24,9 +24,6 @@
 import re
 from typing import Optional
 
-<<<<<<< HEAD
-from app.ui.home import render_home
-=======
 from config.settings import (
     CSV_CACHE_TTL,
     DEFAULT_CSV_NAME,
@@ -37,7 +34,6 @@
     PERSONAL_INFO_PATH,
     SYSTEM_PROMPT_PATH,
 )
->>>>>>> feefdde9
 
 # Prefer new OpenAI SDK; fallback to legacy
 try:
@@ -350,13 +346,6 @@
     sac.MenuItem('YData Profiling', icon='bar-chart-line')  # New menu item
     ], index=0, format_func='title', size='small', indent=15, open_index=None, open_all=True, return_index=True)
 
-<<<<<<< HEAD
-    st.markdown("### Contact")
-    st.markdown("📞 +6011-1122 1128")
-    st.markdown("📧 [samsontands@gmail.com](mailto:samsontands@gmail.com)")
-    st.markdown("📍 Kuala Lumpur, Malaysia")
-    st.markdown("[🔗 LinkedIn](https://www.linkedin.com/in/samsonthedatascientist/)")
-=======
     st.markdown("""
     <h3 style='text-align: left; margin-bottom: 10px;'>Contact Information</h3>
     <style>
@@ -449,7 +438,6 @@
     with col2[1].container():
         st_lottie(load_lottiefile("Animation - 1694990540946.json"), height = 150)
 
->>>>>>> feefdde9
 if page == 0:
     st.title("**📋 Samson Data Viewer**", anchor = False)
     st.caption("**Made by Samson with AI❤️**")
